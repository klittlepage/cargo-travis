extern crate cargo;
extern crate cargo_travis;
extern crate docopt;
extern crate env_logger;
#[macro_use]
extern crate failure;
#[macro_use]
extern crate serde_derive;
#[macro_use]
extern crate log;

use std::env;
use std::path::{Path, PathBuf};
use cargo::util::{Config, CliResult, CliError};
use docopt::Docopt;
use failure::err_msg;

pub const USAGE: &'static str = "
Upload built rustdoc documentation to GitHub pages.

Usage:
    cargo doc-upload [options]

Options:
    -h, --help                   Print this message
    -V, --version                Print version info and exit
    --branch NAME ...            Only publish documentation for these branches
                                 Defaults to only the `master` branch
    --token TOKEN                Use the specified GitHub token to publish documentation
                                 If unspecified, checks $GH_TOKEN then attempts to use SSH endpoint
    --message MESSAGE            The message to include in the commit
    --deploy BRANCH              Deploy to the given branch [default: gh-pages]
<<<<<<< HEAD
    --path PATH                  Upload the documentation to the specified remote path [default: /$TRAVIS_BRANCH/]
");
=======
    --clobber-index              Delete `index.html` from repo
    --target TRIPLE              Fetch the documentation for the target triple
";
>>>>>>> 320fcac9

#[derive(Deserialize)]
pub struct Options {
    flag_version: bool,
    flag_branch: Vec<String>,
    flag_token: Option<String>,
    flag_message: Option<String>,
    flag_deploy: Option<String>,
<<<<<<< HEAD
    flag_path: Option<String>,
=======
    flag_clobber_index: bool,
    flag_target: Option<String>,
>>>>>>> 320fcac9
}

fn execute(options: Options, _: &Config) -> CliResult {
    debug!("executing; cmd=cargo-doc-upload; env={:?}",
           env::args().collect::<Vec<_>>());

    if options.flag_version {
        println!("{} {}", env!("CARGO_PKG_NAME"), env!("CARGO_PKG_VERSION"));
        return Ok(());
    }

    let branches = if options.flag_branch.is_empty() {
        vec!["master".to_string()]
    } else {
        options.flag_branch
    };

    let branch = env::var("TRAVIS_BRANCH").expect("$TRAVIS_BRANCH not set");
    if !branches.contains(&branch) {
        println!("Skipping branch {}", branch);
        return Ok(());
    }

    let pull_request = env::var("TRAVIS_PULL_REQUEST").expect("$TRAVIS_PULL_REQUEST not set");
    if pull_request != "false" {
        println!("Skipping PR");
        return Ok(());
    }

    let path = options.flag_path.unwrap_or(branch);

    // TODO FEAT: Allow passing origin string
    let token = options.flag_token.or(env::var("GH_TOKEN").ok());
    let slug = env::var("TRAVIS_REPO_SLUG").expect("$TRAVIS_REPO_SLUG not set");
    let origin = if let Some(token) = token {
        format!("https://{}@github.com/{}.git", token, slug)
    } else {
        eprintln!("GitHub Personal Access Token was not provided in $GH_TOKEN or --token");
        eprintln!("Falling back to using the SSH endpoint");
        format!("git@github.com:{}.git", slug)
    };

    let message = options.flag_message.unwrap_or("Automatic Travis documentation build".to_string());
    let gh_pages = options.flag_deploy.unwrap_or("gh-pages".to_string());
    let clobber_index = options.flag_clobber_index;

    let local_doc_path = options.flag_target
        .map(|v| Path::new("target").join(v).join("doc"))
        .unwrap_or(PathBuf::from("target/doc"));

<<<<<<< HEAD
    match cargo_travis::doc_upload(&message, &origin, &gh_pages, &path) {
=======
    match cargo_travis::doc_upload(&branch, &message, &origin, &gh_pages, &local_doc_path, clobber_index) {
>>>>>>> 320fcac9
        Ok(..) => Ok(()),
        Err((string, err)) => Err(CliError::new(err_msg(string), err)),
    }
}

fn main() {
    env_logger::init().unwrap();
    let config = match Config::default() {
        Ok(cfg) => cfg,
        Err(e) => {
            let mut shell = cargo::core::Shell::new();
            cargo::exit_with_error(e.into(), &mut shell)
        }
    };
    let result = (|| {
        let args: Vec<_> = try!(env::args_os()
            .map(|s| {
                s.into_string().map_err(|s| {
                    format_err!("invalid unicode in argument: {:?}", s)
                })
            })
            .collect());

        let docopt = Docopt::new(USAGE).unwrap()
            .argv(args.iter().map(|s| &s[..]))
            .help(true);

        let flags = docopt.deserialize().map_err(|e| {
            let code = if e.fatal() {1} else {0};
            CliError::new(e.into(), code)
        })?;

        execute(flags, &config)
    })();
    match result {
        Err(e) => cargo::exit_with_error(e, &mut *config.shell()),
        Ok(()) => {}
    }
}<|MERGE_RESOLUTION|>--- conflicted
+++ resolved
@@ -30,14 +30,10 @@
                                  If unspecified, checks $GH_TOKEN then attempts to use SSH endpoint
     --message MESSAGE            The message to include in the commit
     --deploy BRANCH              Deploy to the given branch [default: gh-pages]
-<<<<<<< HEAD
     --path PATH                  Upload the documentation to the specified remote path [default: /$TRAVIS_BRANCH/]
-");
-=======
     --clobber-index              Delete `index.html` from repo
     --target TRIPLE              Fetch the documentation for the target triple
 ";
->>>>>>> 320fcac9
 
 #[derive(Deserialize)]
 pub struct Options {
@@ -46,12 +42,9 @@
     flag_token: Option<String>,
     flag_message: Option<String>,
     flag_deploy: Option<String>,
-<<<<<<< HEAD
     flag_path: Option<String>,
-=======
     flag_clobber_index: bool,
     flag_target: Option<String>,
->>>>>>> 320fcac9
 }
 
 fn execute(options: Options, _: &Config) -> CliResult {
@@ -102,11 +95,7 @@
         .map(|v| Path::new("target").join(v).join("doc"))
         .unwrap_or(PathBuf::from("target/doc"));
 
-<<<<<<< HEAD
-    match cargo_travis::doc_upload(&message, &origin, &gh_pages, &path) {
-=======
-    match cargo_travis::doc_upload(&branch, &message, &origin, &gh_pages, &local_doc_path, clobber_index) {
->>>>>>> 320fcac9
+    match cargo_travis::doc_upload(&branch, &message, &origin, &gh_pages, &path, &local_doc_path, clobber_index) {
         Ok(..) => Ok(()),
         Err((string, err)) => Err(CliError::new(err_msg(string), err)),
     }
